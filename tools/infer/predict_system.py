--- conflicted
+++ resolved
@@ -146,21 +146,19 @@
     is_visualize = True
     font_path = args.vis_font_path
     drop_score = args.drop_score
-<<<<<<< HEAD
+
     # warm up 10 times
     if args.warmup:
         img = np.random.uniform(0, 255, [640, 640, 3]).astype(np.uint8)
         for i in range(10):
             res = text_sys(img)
-
-    for image_file in image_file_list:
-=======
+            
     total_time = 0
     cpu_mem, gpu_mem, gpu_util = 0, 0, 0
     _st = time.time()
     count = 0
     for idx, image_file in enumerate(image_file_list):
->>>>>>> d93a445d
+
         img, flag = check_and_read_gif(image_file)
         if not flag:
             img = cv2.imread(image_file)
