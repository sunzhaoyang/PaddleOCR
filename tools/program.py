# Copyright (c) 2021 PaddlePaddle Authors. All Rights Reserved.
#
# Licensed under the Apache License, Version 2.0 (the "License");
# you may not use this file except in compliance with the License.
# You may obtain a copy of the License at
#
#     http://www.apache.org/licenses/LICENSE-2.0
#
# Unless required by applicable law or agreed to in writing, software
# distributed under the License is distributed on an "AS IS" BASIS,
# WITHOUT WARRANTIES OR CONDITIONS OF ANY KIND, either express or implied.
# See the License for the specific language governing permissions and
# limitations under the License.

from __future__ import absolute_import
from __future__ import division
from __future__ import print_function

import os
import sys
import platform
import yaml
import time
import datetime
import paddle
import paddle.distributed as dist
from tqdm import tqdm
from argparse import ArgumentParser, RawDescriptionHelpFormatter

from ppocr.utils.stats import TrainingStats
from ppocr.utils.save_load import save_model
from ppocr.utils.utility import print_dict, AverageMeter
from ppocr.utils.logging import get_logger
from ppocr.utils.loggers import VDLLogger, WandbLogger, Loggers
from ppocr.utils import profiler
from ppocr.data import build_dataloader


class ArgsParser(ArgumentParser):
    def __init__(self):
        super(ArgsParser, self).__init__(
            formatter_class=RawDescriptionHelpFormatter)
        self.add_argument("-c", "--config", help="configuration file to use")
        self.add_argument(
            "-o", "--opt", nargs='+', help="set configuration options")
        self.add_argument(
            '-p',
            '--profiler_options',
            type=str,
            default=None,
            help='The option of profiler, which should be in format ' \
                 '\"key1=value1;key2=value2;key3=value3\".'
        )

    def parse_args(self, argv=None):
        args = super(ArgsParser, self).parse_args(argv)
        assert args.config is not None, \
            "Please specify --config=configure_file_path."
        args.opt = self._parse_opt(args.opt)
        return args

    def _parse_opt(self, opts):
        config = {}
        if not opts:
            return config
        for s in opts:
            s = s.strip()
            k, v = s.split('=')
            config[k] = yaml.load(v, Loader=yaml.Loader)
        return config


def load_config(file_path):
    """
    Load config from yml/yaml file.
    Args:
        file_path (str): Path of the config file to be loaded.
    Returns: global config
    """
    _, ext = os.path.splitext(file_path)
    assert ext in ['.yml', '.yaml'], "only support yaml files for now"
    config = yaml.load(open(file_path, 'rb'), Loader=yaml.Loader)
    return config


def merge_config(config, opts):
    """
    Merge config into global config.
    Args:
        config (dict): Config to be merged.
    Returns: global config
    """
    for key, value in opts.items():
        if "." not in key:
            if isinstance(value, dict) and key in config:
                config[key].update(value)
            else:
                config[key] = value
        else:
            sub_keys = key.split('.')
            assert (
                sub_keys[0] in config
            ), "the sub_keys can only be one of global_config: {}, but get: " \
               "{}, please check your running command".format(
                config.keys(), sub_keys[0])
            cur = config[sub_keys[0]]
            for idx, sub_key in enumerate(sub_keys[1:]):
                if idx == len(sub_keys) - 2:
                    cur[sub_key] = value
                else:
                    cur = cur[sub_key]
    return config


def check_device(use_gpu, use_xpu=False):
    """
    Log error and exit when set use_gpu=true in paddlepaddle
    cpu version.
    """
    err = "Config {} cannot be set as true while your paddle " \
          "is not compiled with {} ! \nPlease try: \n" \
          "\t1. Install paddlepaddle to run model on {} \n" \
          "\t2. Set {} as false in config file to run " \
          "model on CPU"

    try:
        if use_gpu and use_xpu:
            print("use_xpu and use_gpu can not both be ture.")
        if use_gpu and not paddle.is_compiled_with_cuda():
            print(err.format("use_gpu", "cuda", "gpu", "use_gpu"))
            sys.exit(1)
        if use_xpu and not paddle.device.is_compiled_with_xpu():
            print(err.format("use_xpu", "xpu", "xpu", "use_xpu"))
            sys.exit(1)
    except Exception as e:
        pass


def check_xpu(use_xpu):
    """
    Log error and exit when set use_xpu=true in paddlepaddle
    cpu/gpu version.
    """
    err = "Config use_xpu cannot be set as true while you are " \
          "using paddlepaddle cpu/gpu version ! \nPlease try: \n" \
          "\t1. Install paddlepaddle-xpu to run model on XPU \n" \
          "\t2. Set use_xpu as false in config file to run " \
          "model on CPU/GPU"

    try:
        if use_xpu and not paddle.is_compiled_with_xpu():
            print(err)
            sys.exit(1)
    except Exception as e:
        pass


def to_float32(preds):
    if isinstance(preds, dict):
        for k in preds:
            if isinstance(preds[k], dict) or isinstance(preds[k], list):
                preds[k] = to_float32(preds[k])
            else:
                preds[k] = paddle.to_tensor(preds[k], dtype='float32')
    elif isinstance(preds, list):
        for k in range(len(preds)):
            if isinstance(preds[k], dict):
                preds[k] = to_float32(preds[k])
            elif isinstance(preds[k], list):
                preds[k] = to_float32(preds[k])
            else:
                preds[k] = paddle.to_tensor(preds[k], dtype='float32')
    else:
        preds = paddle.to_tensor(preds, dtype='float32')
    return preds


def train(config,
          train_dataloader,
          valid_dataloader,
          device,
          model,
          loss_class,
          optimizer,
          lr_scheduler,
          post_process_class,
          eval_class,
          pre_best_model_dict,
          logger,
          log_writer=None,
          scaler=None):
    cal_metric_during_train = config['Global'].get('cal_metric_during_train',
                                                   False)
    calc_epoch_interval = config['Global'].get('calc_epoch_interval', 1)
    log_smooth_window = config['Global']['log_smooth_window']
    epoch_num = config['Global']['epoch_num']
    print_batch_step = config['Global']['print_batch_step']
    eval_batch_step = config['Global']['eval_batch_step']
    profiler_options = config['profiler_options']

    global_step = 0
    if 'global_step' in pre_best_model_dict:
        global_step = pre_best_model_dict['global_step']
    start_eval_step = 0
    if type(eval_batch_step) == list and len(eval_batch_step) >= 2:
        start_eval_step = eval_batch_step[0]
        eval_batch_step = eval_batch_step[1]
        if len(valid_dataloader) == 0:
            logger.info(
                'No Images in eval dataset, evaluation during training ' \
                'will be disabled'
            )
            start_eval_step = 1e111
        logger.info(
            "During the training process, after the {}th iteration, " \
            "an evaluation is run every {} iterations".
            format(start_eval_step, eval_batch_step))
    save_epoch_step = config['Global']['save_epoch_step']
    save_model_dir = config['Global']['save_model_dir']
    if not os.path.exists(save_model_dir):
        os.makedirs(save_model_dir)
    main_indicator = eval_class.main_indicator
    best_model_dict = {main_indicator: 0}
    best_model_dict.update(pre_best_model_dict)
    train_stats = TrainingStats(log_smooth_window, ['lr'])
    model_average = False
    model.train()

    use_srn = config['Architecture']['algorithm'] == "SRN"
    extra_input_models = [
        "SRN", "NRTR", "SAR", "SEED", "SVTR", "SPIN", "VisionLAN", "RobustScanner"
    ]
    extra_input = False
    if config['Architecture']['algorithm'] == 'Distillation':
        for key in config['Architecture']["Models"]:
            extra_input = extra_input or config['Architecture']['Models'][key][
                'algorithm'] in extra_input_models
    else:
        extra_input = config['Architecture']['algorithm'] in extra_input_models
    try:
        model_type = config['Architecture']['model_type']
    except:
        model_type = None

    algorithm = config['Architecture']['algorithm']

    start_epoch = best_model_dict[
        'start_epoch'] if 'start_epoch' in best_model_dict else 1

    total_samples = 0
    train_reader_cost = 0.0
    train_batch_cost = 0.0
    reader_start = time.time()
    eta_meter = AverageMeter()

    max_iter = len(train_dataloader) - 1 if platform.system(
    ) == "Windows" else len(train_dataloader)

    for epoch in range(start_epoch, epoch_num + 1):
        if train_dataloader.dataset.need_reset:
            train_dataloader = build_dataloader(
                config, 'Train', device, logger, seed=epoch)
            max_iter = len(train_dataloader) - 1 if platform.system(
            ) == "Windows" else len(train_dataloader)
        for idx, batch in enumerate(train_dataloader):
            profiler.add_profiler_step(profiler_options)
            train_reader_cost += time.time() - reader_start
            if idx >= max_iter:
                break
            lr = optimizer.get_lr()
            images = batch[0]
            if use_srn:
                model_average = True
            # use amp
            if scaler:
                with paddle.amp.auto_cast(level='O2'):
                    if model_type == 'table' or extra_input:
                        preds = model(images, data=batch[1:])
                    elif model_type in ["kie", 'vqa']:
                        preds = model(batch)
                    else:
                        preds = model(images)
                preds = to_float32(preds)
                loss = loss_class(preds, batch)
                avg_loss = loss['loss']
                scaled_avg_loss = scaler.scale(avg_loss)
                scaled_avg_loss.backward()
                scaler.minimize(optimizer, scaled_avg_loss)
            else:
                if model_type == 'table' or extra_input:
                    preds = model(images, data=batch[1:])
                elif model_type in ["kie", 'vqa']:
                    preds = model(batch)
                else:
                    preds = model(images)
                loss = loss_class(preds, batch)
                avg_loss = loss['loss']
                avg_loss.backward()
                optimizer.step()
            optimizer.clear_grad()

            if cal_metric_during_train and epoch % calc_epoch_interval == 0:  # only rec and cls need
                batch = [item.numpy() for item in batch]
                if model_type in ['kie']:
                    eval_class(preds, batch)
                elif model_type in ['table']:
                    post_result = post_process_class(preds, batch)
                    eval_class(post_result, batch)
                else:
                    if config['Loss']['name'] in ['MultiLoss', 'MultiLoss_v2'
                                                  ]:  # for multi head loss
                        post_result = post_process_class(
                            preds['ctc'], batch[1])  # for CTC head out
                    elif config['Loss']['name'] in ['VLLoss']:
                        post_result = post_process_class(preds, batch[1],
                                                         batch[-1])
                    else:
                        post_result = post_process_class(preds, batch[1])
                    eval_class(post_result, batch)
                metric = eval_class.get_metric()
                train_stats.update(metric)

            train_batch_time = time.time() - reader_start
            train_batch_cost += train_batch_time
            eta_meter.update(train_batch_time)
            global_step += 1
            total_samples += len(images)

            if not isinstance(lr_scheduler, float):
                lr_scheduler.step()

            # logger and visualdl
            stats = {k: v.numpy().mean() for k, v in loss.items()}
            stats['lr'] = lr
            train_stats.update(stats)

            if log_writer is not None and dist.get_rank() == 0:
                log_writer.log_metrics(
                    metrics=train_stats.get(), prefix="TRAIN", step=global_step)

            if dist.get_rank() == 0 and (
                (global_step > 0 and global_step % print_batch_step == 0) or
                (idx >= len(train_dataloader) - 1)):
                logs = train_stats.log()

                eta_sec = ((epoch_num + 1 - epoch) * \
                    len(train_dataloader) - idx - 1) * eta_meter.avg
                eta_sec_format = str(datetime.timedelta(seconds=int(eta_sec)))
                strs = 'epoch: [{}/{}], global_step: {}, {}, avg_reader_cost: ' \
                       '{:.5f} s, avg_batch_cost: {:.5f} s, avg_samples: {}, ' \
                       'ips: {:.5f} samples/s, eta: {}'.format(
                    epoch, epoch_num, global_step, logs,
                    train_reader_cost / print_batch_step,
                    train_batch_cost / print_batch_step,
                    total_samples / print_batch_step,
                    total_samples / train_batch_cost, eta_sec_format)
                logger.info(strs)

                total_samples = 0
                train_reader_cost = 0.0
                train_batch_cost = 0.0
            # eval
            if global_step > start_eval_step and \
                    (global_step - start_eval_step) % eval_batch_step == 0 \
                    and dist.get_rank() == 0:
                if model_average:
                    Model_Average = paddle.incubate.optimizer.ModelAverage(
                        0.15,
                        parameters=model.parameters(),
                        min_average_window=10000,
                        max_average_window=15625)
                    Model_Average.apply()
                cur_metric = eval(
                    model,
                    valid_dataloader,
                    post_process_class,
                    eval_class,
                    model_type,
                    extra_input=extra_input,
                    scaler=scaler)
                cur_metric_str = 'cur metric, {}'.format(', '.join(
                    ['{}: {}'.format(k, v) for k, v in cur_metric.items()]))
                logger.info(cur_metric_str)

                # logger metric
                if log_writer is not None:
                    log_writer.log_metrics(
                        metrics=cur_metric, prefix="EVAL", step=global_step)

                if cur_metric[main_indicator] >= best_model_dict[
                        main_indicator]:
                    best_model_dict.update(cur_metric)
                    best_model_dict['best_epoch'] = epoch
                    save_model(
                        model,
                        optimizer,
                        save_model_dir,
                        logger,
                        config,
                        is_best=True,
                        prefix='best_accuracy',
                        best_model_dict=best_model_dict,
                        epoch=epoch,
                        global_step=global_step)
                best_str = 'best metric, {}'.format(', '.join([
                    '{}: {}'.format(k, v) for k, v in best_model_dict.items()
                ]))
                logger.info(best_str)
                # logger best metric
                if log_writer is not None:
                    log_writer.log_metrics(
                        metrics={
                            "best_{}".format(main_indicator):
                            best_model_dict[main_indicator]
                        },
                        prefix="EVAL",
                        step=global_step)

                    log_writer.log_model(
                        is_best=True,
                        prefix="best_accuracy",
                        metadata=best_model_dict)

            reader_start = time.time()
        if dist.get_rank() == 0:
            save_model(
                model,
                optimizer,
                save_model_dir,
                logger,
                config,
                is_best=False,
                prefix='latest',
                best_model_dict=best_model_dict,
                epoch=epoch,
                global_step=global_step)

            if log_writer is not None:
                log_writer.log_model(is_best=False, prefix="latest")

        if dist.get_rank() == 0 and epoch > 0 and epoch % save_epoch_step == 0:
            save_model(
                model,
                optimizer,
                save_model_dir,
                logger,
                config,
                is_best=False,
                prefix='iter_epoch_{}'.format(epoch),
                best_model_dict=best_model_dict,
                epoch=epoch,
                global_step=global_step)
            if log_writer is not None:
                log_writer.log_model(
                    is_best=False, prefix='iter_epoch_{}'.format(epoch))

    best_str = 'best metric, {}'.format(', '.join(
        ['{}: {}'.format(k, v) for k, v in best_model_dict.items()]))
    logger.info(best_str)
    if dist.get_rank() == 0 and log_writer is not None:
        log_writer.close()
    return


def eval(model,
         valid_dataloader,
         post_process_class,
         eval_class,
         model_type=None,
         extra_input=False,
         scaler=None):
    model.eval()
    with paddle.no_grad():
        total_frame = 0.0
        total_time = 0.0
        pbar = tqdm(
            total=len(valid_dataloader),
            desc='eval model:',
            position=0,
            leave=True)
        max_iter = len(valid_dataloader) - 1 if platform.system(
        ) == "Windows" else len(valid_dataloader)
        for idx, batch in enumerate(valid_dataloader):
            if idx >= max_iter:
                break
            images = batch[0]
            start = time.time()

            # use amp
            if scaler:
                with paddle.amp.auto_cast(level='O2'):
                    if model_type == 'table' or extra_input:
                        preds = model(images, data=batch[1:])
                    elif model_type in ["kie", 'vqa']:
                        preds = model(batch)
                    else:
                        preds = model(images)
            else:
                if model_type == 'table' or extra_input:
                    preds = model(images, data=batch[1:])
                elif model_type in ["kie", 'vqa']:
                    preds = model(batch)
                else:
                    preds = model(images)

            batch_numpy = []
            for item in batch:
                if isinstance(item, paddle.Tensor):
                    batch_numpy.append(item.numpy())
                else:
                    batch_numpy.append(item)
            # Obtain usable results from post-processing methods
            total_time += time.time() - start
            # Evaluate the results of the current batch
            if model_type in ['kie']:
                eval_class(preds, batch_numpy)
            elif model_type in ['table', 'vqa']:
                post_result = post_process_class(preds, batch_numpy)
                eval_class(post_result, batch_numpy)
            else:
                post_result = post_process_class(preds, batch_numpy[1])
                eval_class(post_result, batch_numpy)

            pbar.update(1)
            total_frame += len(images)
        # Get final metric，eg. acc or hmean
        metric = eval_class.get_metric()

    pbar.close()
    model.train()
    metric['fps'] = total_frame / total_time
    return metric


def update_center(char_center, post_result, preds):
    result, label = post_result
    feats, logits = preds
    logits = paddle.argmax(logits, axis=-1)
    feats = feats.numpy()
    logits = logits.numpy()

    for idx_sample in range(len(label)):
        if result[idx_sample][0] == label[idx_sample][0]:
            feat = feats[idx_sample]
            logit = logits[idx_sample]
            for idx_time in range(len(logit)):
                index = logit[idx_time]
                if index in char_center.keys():
                    char_center[index][0] = (
                        char_center[index][0] * char_center[index][1] +
                        feat[idx_time]) / (char_center[index][1] + 1)
                    char_center[index][1] += 1
                else:
                    char_center[index] = [feat[idx_time], 1]
    return char_center


def get_center(model, eval_dataloader, post_process_class):
    pbar = tqdm(total=len(eval_dataloader), desc='get center:')
    max_iter = len(eval_dataloader) - 1 if platform.system(
    ) == "Windows" else len(eval_dataloader)
    char_center = dict()
    for idx, batch in enumerate(eval_dataloader):
        if idx >= max_iter:
            break
        images = batch[0]
        start = time.time()
        preds = model(images)

        batch = [item.numpy() for item in batch]
        # Obtain usable results from post-processing methods
        post_result = post_process_class(preds, batch[1])

        #update char_center
        char_center = update_center(char_center, post_result, preds)
        pbar.update(1)

    pbar.close()
    for key in char_center.keys():
        char_center[key] = char_center[key][0]
    return char_center


def preprocess(is_train=False):
    FLAGS = ArgsParser().parse_args()
    profiler_options = FLAGS.profiler_options
    config = load_config(FLAGS.config)
    config = merge_config(config, FLAGS.opt)
    profile_dic = {"profiler_options": FLAGS.profiler_options}
    config = merge_config(config, profile_dic)

    if is_train:
        # save_config
        save_model_dir = config['Global']['save_model_dir']
        os.makedirs(save_model_dir, exist_ok=True)
        with open(os.path.join(save_model_dir, 'config.yml'), 'w') as f:
            yaml.dump(
                dict(config), f, default_flow_style=False, sort_keys=False)
        log_file = '{}/train.log'.format(save_model_dir)
    else:
        log_file = None
    logger = get_logger(log_file=log_file)

    # check if set use_gpu=True in paddlepaddle cpu version
    use_gpu = config['Global']['use_gpu']
    use_xpu = config['Global'].get('use_xpu', False)

    # check if set use_xpu=True in paddlepaddle cpu/gpu version
    use_xpu = False
    if 'use_xpu' in config['Global']:
        use_xpu = config['Global']['use_xpu']
    check_xpu(use_xpu)

    alg = config['Architecture']['algorithm']
    assert alg in [
        'EAST', 'DB', 'SAST', 'Rosetta', 'CRNN', 'STARNet', 'RARE', 'SRN',
        'CLS', 'PGNet', 'Distillation', 'NRTR', 'TableAttn', 'SAR', 'PSE',
        'SEED', 'SDMGR', 'LayoutXLM', 'LayoutLM', 'LayoutLMv2', 'PREN', 'FCE',
<<<<<<< HEAD
        'SVTR', 'ViTSTR', 'ABINet', 'DB++', 'TableMaster', 'SPIN', 'VisionLAN',
        'RobustScanner'
=======
        'SVTR', 'ViTSTR', 'ABINet', 'DB++', 'TableMaster', 'SPIN', 'VisionLAN', 'RobustScanner'
>>>>>>> 60ea689d
    ]

    if use_xpu:
        device = 'xpu:{0}'.format(os.getenv('FLAGS_selected_xpus', 0))
    else:
        device = 'gpu:{}'.format(dist.ParallelEnv()
                                 .dev_id) if use_gpu else 'cpu'
    check_device(use_gpu, use_xpu)

    device = paddle.set_device(device)

    config['Global']['distributed'] = dist.get_world_size() != 1

    loggers = []

    if 'use_visualdl' in config['Global'] and config['Global']['use_visualdl']:
        save_model_dir = config['Global']['save_model_dir']
        vdl_writer_path = '{}/vdl/'.format(save_model_dir)
        log_writer = VDLLogger(vdl_writer_path)
        loggers.append(log_writer)
    if ('use_wandb' in config['Global'] and
            config['Global']['use_wandb']) or 'wandb' in config:
        save_dir = config['Global']['save_model_dir']
        wandb_writer_path = "{}/wandb".format(save_dir)
        if "wandb" in config:
            wandb_params = config['wandb']
        else:
            wandb_params = dict()
        wandb_params.update({'save_dir': save_model_dir})
        log_writer = WandbLogger(**wandb_params, config=config)
        loggers.append(log_writer)
    else:
        log_writer = None
    print_dict(config, logger)

    if loggers:
        log_writer = Loggers(loggers)
    else:
        log_writer = None

    logger.info('train with paddle {} and device {}'.format(paddle.__version__,
                                                            device))
    return config, device, logger, log_writer<|MERGE_RESOLUTION|>--- conflicted
+++ resolved
@@ -616,12 +616,7 @@
         'EAST', 'DB', 'SAST', 'Rosetta', 'CRNN', 'STARNet', 'RARE', 'SRN',
         'CLS', 'PGNet', 'Distillation', 'NRTR', 'TableAttn', 'SAR', 'PSE',
         'SEED', 'SDMGR', 'LayoutXLM', 'LayoutLM', 'LayoutLMv2', 'PREN', 'FCE',
-<<<<<<< HEAD
-        'SVTR', 'ViTSTR', 'ABINet', 'DB++', 'TableMaster', 'SPIN', 'VisionLAN',
-        'RobustScanner'
-=======
         'SVTR', 'ViTSTR', 'ABINet', 'DB++', 'TableMaster', 'SPIN', 'VisionLAN', 'RobustScanner'
->>>>>>> 60ea689d
     ]
 
     if use_xpu:
