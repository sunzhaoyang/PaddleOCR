# Copyright (c) 2021 PaddlePaddle Authors. All Rights Reserved.
#
# Licensed under the Apache License, Version 2.0 (the "License");
# you may not use this file except in compliance with the License.
# You may obtain a copy of the License at
#
#     http://www.apache.org/licenses/LICENSE-2.0
#
# Unless required by applicable law or agreed to in writing, software
# distributed under the License is distributed on an "AS IS" BASIS,
# WITHOUT WARRANTIES OR CONDITIONS OF ANY KIND, either express or implied.
# See the License for the specific language governing permissions and
# limitations under the License.

from __future__ import absolute_import
from __future__ import division
from __future__ import print_function

import os
import sys
import platform
import yaml
import time
import datetime
import paddle
import paddle.distributed as dist
from tqdm import tqdm
from argparse import ArgumentParser, RawDescriptionHelpFormatter

from ppocr.utils.stats import TrainingStats
from ppocr.utils.save_load import save_model
from ppocr.utils.utility import print_dict, AverageMeter
from ppocr.utils.logging import get_logger
from ppocr.utils.loggers import VDLLogger, WandbLogger, Loggers
from ppocr.utils import profiler
from ppocr.data import build_dataloader


class ArgsParser(ArgumentParser):
    def __init__(self):
        super(ArgsParser, self).__init__(
            formatter_class=RawDescriptionHelpFormatter)
        self.add_argument("-c", "--config", help="configuration file to use")
        self.add_argument(
            "-o", "--opt", nargs='+', help="set configuration options")
        self.add_argument(
            '-p',
            '--profiler_options',
            type=str,
            default=None,
            help='The option of profiler, which should be in format ' \
                 '\"key1=value1;key2=value2;key3=value3\".'
        )

    def parse_args(self, argv=None):
        args = super(ArgsParser, self).parse_args(argv)
        assert args.config is not None, \
            "Please specify --config=configure_file_path."
        args.opt = self._parse_opt(args.opt)
        return args

    def _parse_opt(self, opts):
        config = {}
        if not opts:
            return config
        for s in opts:
            s = s.strip()
            k, v = s.split('=')
            config[k] = yaml.load(v, Loader=yaml.Loader)
        return config


def load_config(file_path):
    """
    Load config from yml/yaml file.
    Args:
        file_path (str): Path of the config file to be loaded.
    Returns: global config
    """
    _, ext = os.path.splitext(file_path)
    assert ext in ['.yml', '.yaml'], "only support yaml files for now"
    config = yaml.load(open(file_path, 'rb'), Loader=yaml.Loader)
    return config


def merge_config(config, opts):
    """
    Merge config into global config.
    Args:
        config (dict): Config to be merged.
    Returns: global config
    """
    for key, value in opts.items():
        if "." not in key:
            if isinstance(value, dict) and key in config:
                config[key].update(value)
            else:
                config[key] = value
        else:
            sub_keys = key.split('.')
            assert (
                sub_keys[0] in config
            ), "the sub_keys can only be one of global_config: {}, but get: " \
               "{}, please check your running command".format(
                config.keys(), sub_keys[0])
            cur = config[sub_keys[0]]
            for idx, sub_key in enumerate(sub_keys[1:]):
                if idx == len(sub_keys) - 2:
                    cur[sub_key] = value
                else:
                    cur = cur[sub_key]
    return config


def check_device(use_gpu, use_xpu=False):
    """
    Log error and exit when set use_gpu=true in paddlepaddle
    cpu version.
    """
    err = "Config {} cannot be set as true while your paddle " \
          "is not compiled with {} ! \nPlease try: \n" \
          "\t1. Install paddlepaddle to run model on {} \n" \
          "\t2. Set {} as false in config file to run " \
          "model on CPU"

    try:
        if use_gpu and use_xpu:
            print("use_xpu and use_gpu can not both be ture.")
        if use_gpu and not paddle.is_compiled_with_cuda():
            print(err.format("use_gpu", "cuda", "gpu", "use_gpu"))
            sys.exit(1)
        if use_xpu and not paddle.device.is_compiled_with_xpu():
            print(err.format("use_xpu", "xpu", "xpu", "use_xpu"))
            sys.exit(1)
    except Exception as e:
        pass


def check_xpu(use_xpu):
    """
    Log error and exit when set use_xpu=true in paddlepaddle
    cpu/gpu version.
    """
    err = "Config use_xpu cannot be set as true while you are " \
          "using paddlepaddle cpu/gpu version ! \nPlease try: \n" \
          "\t1. Install paddlepaddle-xpu to run model on XPU \n" \
          "\t2. Set use_xpu as false in config file to run " \
          "model on CPU/GPU"

    try:
        if use_xpu and not paddle.is_compiled_with_xpu():
            print(err)
            sys.exit(1)
    except Exception as e:
        pass

def to_float32(preds):
    if isinstance(preds, dict):
        for k in preds:
            if isinstance(preds[k], dict) or isinstance(preds[k], list):
                preds[k] = to_float32(preds[k])
            else:
                preds[k] = preds[k].astype(paddle.float32)
    elif isinstance(preds, list):
        for k in range(len(preds)):
            if isinstance(preds[k], dict):
                preds[k] = to_float32(preds[k])
            elif isinstance(preds[k], list):
                preds[k] = to_float32(preds[k])
            else:
                preds[k] = preds[k].astype(paddle.float32)
    else:
        preds = preds.astype(paddle.float32)
    return preds

def train(config,
          train_dataloader,
          valid_dataloader,
          device,
          model,
          loss_class,
          optimizer,
          lr_scheduler,
          post_process_class,
          eval_class,
          pre_best_model_dict,
          logger,
          log_writer=None,
          scaler=None):
    cal_metric_during_train = config['Global'].get('cal_metric_during_train',
                                                   False)
    calc_epoch_interval = config['Global'].get('calc_epoch_interval', 1)
    log_smooth_window = config['Global']['log_smooth_window']
    epoch_num = config['Global']['epoch_num']
    print_batch_step = config['Global']['print_batch_step']
    eval_batch_step = config['Global']['eval_batch_step']
    profiler_options = config['profiler_options']

    global_step = 0
    if 'global_step' in pre_best_model_dict:
        global_step = pre_best_model_dict['global_step']
    start_eval_step = 0
    if type(eval_batch_step) == list and len(eval_batch_step) >= 2:
        start_eval_step = eval_batch_step[0]
        eval_batch_step = eval_batch_step[1]
        if len(valid_dataloader) == 0:
            logger.info(
                'No Images in eval dataset, evaluation during training ' \
                'will be disabled'
            )
            start_eval_step = 1e111
        logger.info(
            "During the training process, after the {}th iteration, " \
            "an evaluation is run every {} iterations".
            format(start_eval_step, eval_batch_step))
    save_epoch_step = config['Global']['save_epoch_step']
    save_model_dir = config['Global']['save_model_dir']
    if not os.path.exists(save_model_dir):
        os.makedirs(save_model_dir)
    main_indicator = eval_class.main_indicator
    best_model_dict = {main_indicator: 0}
    best_model_dict.update(pre_best_model_dict)
    train_stats = TrainingStats(log_smooth_window, ['lr'])
    model_average = False
    model.train()

    use_srn = config['Architecture']['algorithm'] == "SRN"
    extra_input_models = [
        "SRN", "NRTR", "SAR", "SEED", "SVTR", "SPIN", "VisionLAN"
    ]
    extra_input = False
    if config['Architecture']['algorithm'] == 'Distillation':
        for key in config['Architecture']["Models"]:
            extra_input = extra_input or config['Architecture']['Models'][key][
                'algorithm'] in extra_input_models
    else:
        extra_input = config['Architecture']['algorithm'] in extra_input_models
    try:
        model_type = config['Architecture']['model_type']
    except:
        model_type = None

    algorithm = config['Architecture']['algorithm']

    start_epoch = best_model_dict[
        'start_epoch'] if 'start_epoch' in best_model_dict else 1

    total_samples = 0
    train_reader_cost = 0.0
    train_batch_cost = 0.0
    reader_start = time.time()
    eta_meter = AverageMeter()

    max_iter = len(train_dataloader) - 1 if platform.system(
    ) == "Windows" else len(train_dataloader)

    for epoch in range(start_epoch, epoch_num + 1):
        if train_dataloader.dataset.need_reset:
            train_dataloader = build_dataloader(
                config, 'Train', device, logger, seed=epoch)
            max_iter = len(train_dataloader) - 1 if platform.system(
            ) == "Windows" else len(train_dataloader)
        for idx, batch in enumerate(train_dataloader):
            profiler.add_profiler_step(profiler_options)
            train_reader_cost += time.time() - reader_start
            if idx >= max_iter:
                break
            lr = optimizer.get_lr()
            images = batch[0]
            if use_srn:
                model_average = True
            # use amp
            if scaler:
                with paddle.amp.auto_cast(level='O2'):
                    if model_type == 'table' or extra_input:
                        preds = model(images, data=batch[1:])
                    elif model_type in ["kie", 'vqa']:
                        preds = model(batch)
                    else:
                        preds = model(images)
                preds = to_float32(preds)
                loss = loss_class(preds, batch)
                avg_loss = loss['loss']
                scaled_avg_loss = scaler.scale(avg_loss)
                scaled_avg_loss.backward()
                scaler.minimize(optimizer, scaled_avg_loss)
            else:
                if model_type == 'table' or extra_input:
                    preds = model(images, data=batch[1:])
                elif model_type in ["kie", 'vqa']:
                    preds = model(batch)
                else:
                    preds = model(images)
<<<<<<< HEAD
            loss = loss_class(preds, batch)
            avg_loss = loss['loss']

            if scaler:
                scaled_avg_loss = scaler.scale(avg_loss)
                scaled_avg_loss.backward()
                scaler.minimize(optimizer, scaled_avg_loss)
            else:
=======
                loss = loss_class(preds, batch)
                avg_loss = loss['loss']
>>>>>>> c1f9e807
                avg_loss.backward()
                optimizer.step()
            optimizer.clear_grad()

            if cal_metric_during_train and epoch % calc_epoch_interval == 0:  # only rec and cls need
                batch = [item.numpy() for item in batch]
                if model_type in ['kie']:
                    eval_class(preds, batch)
                elif model_type in ['table']:
                    post_result = post_process_class(preds, batch)
                    eval_class(post_result, batch)
                else:
                    if config['Loss']['name'] in ['MultiLoss', 'MultiLoss_v2'
                                                  ]:  # for multi head loss
                        post_result = post_process_class(
                            preds['ctc'], batch[1])  # for CTC head out
                    elif config['Loss']['name'] in ['VLLoss']:
                        post_result = post_process_class(preds, batch[1],
                                                         batch[-1])
                    else:
                        post_result = post_process_class(preds, batch[1])
                    eval_class(post_result, batch)
                metric = eval_class.get_metric()
                train_stats.update(metric)

            train_batch_time = time.time() - reader_start
            train_batch_cost += train_batch_time
            eta_meter.update(train_batch_time)
            global_step += 1
            total_samples += len(images)

            if not isinstance(lr_scheduler, float):
                lr_scheduler.step()

            # logger and visualdl
            stats = {k: v.numpy().mean() for k, v in loss.items()}
            stats['lr'] = lr
            train_stats.update(stats)

            if log_writer is not None and dist.get_rank() == 0:
                log_writer.log_metrics(
                    metrics=train_stats.get(), prefix="TRAIN", step=global_step)

            if dist.get_rank() == 0 and (
                (global_step > 0 and global_step % print_batch_step == 0) or
                (idx >= len(train_dataloader) - 1)):
                logs = train_stats.log()

                eta_sec = ((epoch_num + 1 - epoch) * \
                    len(train_dataloader) - idx - 1) * eta_meter.avg
                eta_sec_format = str(datetime.timedelta(seconds=int(eta_sec)))
                strs = 'epoch: [{}/{}], global_step: {}, {}, avg_reader_cost: ' \
                       '{:.5f} s, avg_batch_cost: {:.5f} s, avg_samples: {}, ' \
                       'ips: {:.5f} samples/s, eta: {}'.format(
                    epoch, epoch_num, global_step, logs,
                    train_reader_cost / print_batch_step,
                    train_batch_cost / print_batch_step,
                    total_samples / print_batch_step,
                    total_samples / train_batch_cost, eta_sec_format)
                logger.info(strs)

                total_samples = 0
                train_reader_cost = 0.0
                train_batch_cost = 0.0
            # eval
            if global_step > start_eval_step and \
                    (global_step - start_eval_step) % eval_batch_step == 0 \
                    and dist.get_rank() == 0:
                if model_average:
                    Model_Average = paddle.incubate.optimizer.ModelAverage(
                        0.15,
                        parameters=model.parameters(),
                        min_average_window=10000,
                        max_average_window=15625)
                    Model_Average.apply()
                cur_metric = eval(
                    model,
                    valid_dataloader,
                    post_process_class,
                    eval_class,
                    model_type,
                    extra_input=extra_input)
                cur_metric_str = 'cur metric, {}'.format(', '.join(
                    ['{}: {}'.format(k, v) for k, v in cur_metric.items()]))
                logger.info(cur_metric_str)

                # logger metric
                if log_writer is not None:
                    log_writer.log_metrics(
                        metrics=cur_metric, prefix="EVAL", step=global_step)

                if cur_metric[main_indicator] >= best_model_dict[
                        main_indicator]:
                    best_model_dict.update(cur_metric)
                    best_model_dict['best_epoch'] = epoch
                    save_model(
                        model,
                        optimizer,
                        save_model_dir,
                        logger,
                        config,
                        is_best=True,
                        prefix='best_accuracy',
                        best_model_dict=best_model_dict,
                        epoch=epoch,
                        global_step=global_step)
                best_str = 'best metric, {}'.format(', '.join([
                    '{}: {}'.format(k, v) for k, v in best_model_dict.items()
                ]))
                logger.info(best_str)
                # logger best metric
                if log_writer is not None:
                    log_writer.log_metrics(
                        metrics={
                            "best_{}".format(main_indicator):
                            best_model_dict[main_indicator]
                        },
                        prefix="EVAL",
                        step=global_step)

                    log_writer.log_model(
                        is_best=True,
                        prefix="best_accuracy",
                        metadata=best_model_dict)

            reader_start = time.time()
        if dist.get_rank() == 0:
            save_model(
                model,
                optimizer,
                save_model_dir,
                logger,
                config,
                is_best=False,
                prefix='latest',
                best_model_dict=best_model_dict,
                epoch=epoch,
                global_step=global_step)

            if log_writer is not None:
                log_writer.log_model(is_best=False, prefix="latest")

        if dist.get_rank() == 0 and epoch > 0 and epoch % save_epoch_step == 0:
            save_model(
                model,
                optimizer,
                save_model_dir,
                logger,
                config,
                is_best=False,
                prefix='iter_epoch_{}'.format(epoch),
                best_model_dict=best_model_dict,
                epoch=epoch,
                global_step=global_step)
            if log_writer is not None:
                log_writer.log_model(
                    is_best=False, prefix='iter_epoch_{}'.format(epoch))

    best_str = 'best metric, {}'.format(', '.join(
        ['{}: {}'.format(k, v) for k, v in best_model_dict.items()]))
    logger.info(best_str)
    if dist.get_rank() == 0 and log_writer is not None:
        log_writer.close()
    return


def eval(model,
         valid_dataloader,
         post_process_class,
         eval_class,
         model_type=None,
         extra_input=False):
    model.eval()
    with paddle.no_grad():
        total_frame = 0.0
        total_time = 0.0
        pbar = tqdm(
            total=len(valid_dataloader),
            desc='eval model:',
            position=0,
            leave=True)
        max_iter = len(valid_dataloader) - 1 if platform.system(
        ) == "Windows" else len(valid_dataloader)
        for idx, batch in enumerate(valid_dataloader):
            if idx >= max_iter:
                break
            images = batch[0]
            start = time.time()
            if model_type == 'table' or extra_input:
                preds = model(images, data=batch[1:])
            elif model_type in ["kie", 'vqa']:
                preds = model(batch)
            else:
                preds = model(images)
            batch_numpy = []
            for item in batch:
                if isinstance(item, paddle.Tensor):
                    batch_numpy.append(item.numpy())
                else:
                    batch_numpy.append(item)
            # Obtain usable results from post-processing methods
            total_time += time.time() - start
            # Evaluate the results of the current batch
            if model_type in ['kie']:
                eval_class(preds, batch_numpy)
            elif model_type in ['table', 'vqa']:
                post_result = post_process_class(preds, batch_numpy)
                eval_class(post_result, batch_numpy)
            else:
                post_result = post_process_class(preds, batch_numpy[1])
                eval_class(post_result, batch_numpy)

            pbar.update(1)
            total_frame += len(images)
        # Get final metric，eg. acc or hmean
        metric = eval_class.get_metric()

    pbar.close()
    model.train()
    metric['fps'] = total_frame / total_time
    return metric


def update_center(char_center, post_result, preds):
    result, label = post_result
    feats, logits = preds
    logits = paddle.argmax(logits, axis=-1)
    feats = feats.numpy()
    logits = logits.numpy()

    for idx_sample in range(len(label)):
        if result[idx_sample][0] == label[idx_sample][0]:
            feat = feats[idx_sample]
            logit = logits[idx_sample]
            for idx_time in range(len(logit)):
                index = logit[idx_time]
                if index in char_center.keys():
                    char_center[index][0] = (
                        char_center[index][0] * char_center[index][1] +
                        feat[idx_time]) / (char_center[index][1] + 1)
                    char_center[index][1] += 1
                else:
                    char_center[index] = [feat[idx_time], 1]
    return char_center


def get_center(model, eval_dataloader, post_process_class):
    pbar = tqdm(total=len(eval_dataloader), desc='get center:')
    max_iter = len(eval_dataloader) - 1 if platform.system(
    ) == "Windows" else len(eval_dataloader)
    char_center = dict()
    for idx, batch in enumerate(eval_dataloader):
        if idx >= max_iter:
            break
        images = batch[0]
        start = time.time()
        preds = model(images)

        batch = [item.numpy() for item in batch]
        # Obtain usable results from post-processing methods
        post_result = post_process_class(preds, batch[1])

        #update char_center
        char_center = update_center(char_center, post_result, preds)
        pbar.update(1)

    pbar.close()
    for key in char_center.keys():
        char_center[key] = char_center[key][0]
    return char_center


def preprocess(is_train=False):
    FLAGS = ArgsParser().parse_args()
    profiler_options = FLAGS.profiler_options
    config = load_config(FLAGS.config)
    config = merge_config(config, FLAGS.opt)
    profile_dic = {"profiler_options": FLAGS.profiler_options}
    config = merge_config(config, profile_dic)

    if is_train:
        # save_config
        save_model_dir = config['Global']['save_model_dir']
        os.makedirs(save_model_dir, exist_ok=True)
        with open(os.path.join(save_model_dir, 'config.yml'), 'w') as f:
            yaml.dump(
                dict(config), f, default_flow_style=False, sort_keys=False)
        log_file = '{}/train.log'.format(save_model_dir)
    else:
        log_file = None
    logger = get_logger(log_file=log_file)

    # check if set use_gpu=True in paddlepaddle cpu version
    use_gpu = config['Global']['use_gpu']
    use_xpu = config['Global'].get('use_xpu', False)

    # check if set use_xpu=True in paddlepaddle cpu/gpu version
    use_xpu = False
    if 'use_xpu' in config['Global']:
        use_xpu = config['Global']['use_xpu']
    check_xpu(use_xpu)

    alg = config['Architecture']['algorithm']
    assert alg in [
        'EAST', 'DB', 'SAST', 'Rosetta', 'CRNN', 'STARNet', 'RARE', 'SRN',
        'CLS', 'PGNet', 'Distillation', 'NRTR', 'TableAttn', 'SAR', 'PSE',
        'SEED', 'SDMGR', 'LayoutXLM', 'LayoutLM', 'LayoutLMv2', 'PREN', 'FCE',
        'SVTR', 'ViTSTR', 'ABINet', 'DB++', 'TableMaster', 'SPIN', 'VisionLAN'
    ]

    if use_xpu:
        device = 'xpu:{0}'.format(os.getenv('FLAGS_selected_xpus', 0))
    else:
        device = 'gpu:{}'.format(dist.ParallelEnv()
                                 .dev_id) if use_gpu else 'cpu'
    check_device(use_gpu, use_xpu)

    device = paddle.set_device(device)

    config['Global']['distributed'] = dist.get_world_size() != 1

    loggers = []

    if 'use_visualdl' in config['Global'] and config['Global']['use_visualdl']:
        save_model_dir = config['Global']['save_model_dir']
        vdl_writer_path = '{}/vdl/'.format(save_model_dir)
        log_writer = VDLLogger(vdl_writer_path)
        loggers.append(log_writer)
    if ('use_wandb' in config['Global'] and
            config['Global']['use_wandb']) or 'wandb' in config:
        save_dir = config['Global']['save_model_dir']
        wandb_writer_path = "{}/wandb".format(save_dir)
        if "wandb" in config:
            wandb_params = config['wandb']
        else:
            wandb_params = dict()
        wandb_params.update({'save_dir': save_model_dir})
        log_writer = WandbLogger(**wandb_params, config=config)
        loggers.append(log_writer)
    else:
        log_writer = None
    print_dict(config, logger)

    if loggers:
        log_writer = Loggers(loggers)
    else:
        log_writer = None

    logger.info('train with paddle {} and device {}'.format(paddle.__version__,
                                                            device))
    return config, device, logger, log_writer<|MERGE_RESOLUTION|>--- conflicted
+++ resolved
@@ -154,6 +154,7 @@
     except Exception as e:
         pass
 
+
 def to_float32(preds):
     if isinstance(preds, dict):
         for k in preds:
@@ -172,6 +173,7 @@
     else:
         preds = preds.astype(paddle.float32)
     return preds
+
 
 def train(config,
           train_dataloader,
@@ -291,19 +293,8 @@
                     preds = model(batch)
                 else:
                     preds = model(images)
-<<<<<<< HEAD
-            loss = loss_class(preds, batch)
-            avg_loss = loss['loss']
-
-            if scaler:
-                scaled_avg_loss = scaler.scale(avg_loss)
-                scaled_avg_loss.backward()
-                scaler.minimize(optimizer, scaled_avg_loss)
-            else:
-=======
                 loss = loss_class(preds, batch)
                 avg_loss = loss['loss']
->>>>>>> c1f9e807
                 avg_loss.backward()
                 optimizer.step()
             optimizer.clear_grad()
