// Copyright (c) 2020 PaddlePaddle Authors. All Rights Reserved.
//
// Licensed under the Apache License, Version 2.0 (the "License");
// you may not use this file except in compliance with the License.
// You may obtain a copy of the License at
//
//     http://www.apache.org/licenses/LICENSE-2.0
//
// Unless required by applicable law or agreed to in writing, software
// distributed under the License is distributed on an "AS IS" BASIS,
// WITHOUT WARRANTIES OR CONDITIONS OF ANY KIND, either express or implied.
// See the License for the specific language governing permissions and
// limitations under the License.

#include <include/postprocess_op.h>

namespace PaddleOCR {

void DBPostProcessor::GetContourArea(const std::vector<std::vector<float>> &box,
                                     float unclip_ratio, float &distance) {
  int pts_num = 4;
  float area = 0.0f;
  float dist = 0.0f;
  for (int i = 0; i < pts_num; i++) {
    area += box[i][0] * box[(i + 1) % pts_num][1] -
            box[i][1] * box[(i + 1) % pts_num][0];
    dist += sqrtf((box[i][0] - box[(i + 1) % pts_num][0]) *
                      (box[i][0] - box[(i + 1) % pts_num][0]) +
                  (box[i][1] - box[(i + 1) % pts_num][1]) *
                      (box[i][1] - box[(i + 1) % pts_num][1]));
  }
  area = fabs(float(area / 2.0));

  distance = area * unclip_ratio / dist;
}

cv::RotatedRect DBPostProcessor::UnClip(std::vector<std::vector<float>> box,
                                        const float &unclip_ratio) {
  float distance = 1.0;

  GetContourArea(box, unclip_ratio, distance);

  ClipperLib::ClipperOffset offset;
  ClipperLib::Path p;
  p << ClipperLib::IntPoint(int(box[0][0]), int(box[0][1]))
    << ClipperLib::IntPoint(int(box[1][0]), int(box[1][1]))
    << ClipperLib::IntPoint(int(box[2][0]), int(box[2][1]))
    << ClipperLib::IntPoint(int(box[3][0]), int(box[3][1]));
  offset.AddPath(p, ClipperLib::jtRound, ClipperLib::etClosedPolygon);

  ClipperLib::Paths soln;
  offset.Execute(soln, distance);
  std::vector<cv::Point2f> points;

  for (int j = 0; j < soln.size(); j++) {
    for (int i = 0; i < soln[soln.size() - 1].size(); i++) {
      points.emplace_back(soln[j][i].X, soln[j][i].Y);
    }
  }
  cv::RotatedRect res;
  if (points.size() <= 0) {
    res = cv::RotatedRect(cv::Point2f(0, 0), cv::Size2f(1, 1), 0);
  } else {
    res = cv::minAreaRect(points);
  }
  return res;
}

float **DBPostProcessor::Mat2Vec(cv::Mat mat) {
  auto **array = new float *[mat.rows];
  for (int i = 0; i < mat.rows; ++i)
    array[i] = new float[mat.cols];
  for (int i = 0; i < mat.rows; ++i) {
    for (int j = 0; j < mat.cols; ++j) {
      array[i][j] = mat.at<float>(i, j);
    }
  }

  return array;
}

std::vector<std::vector<int>>
DBPostProcessor::OrderPointsClockwise(std::vector<std::vector<int>> pts) {
  std::vector<std::vector<int>> box = pts;
  std::sort(box.begin(), box.end(), XsortInt);

  std::vector<std::vector<int>> leftmost = {box[0], box[1]};
  std::vector<std::vector<int>> rightmost = {box[2], box[3]};

  if (leftmost[0][1] > leftmost[1][1])
    std::swap(leftmost[0], leftmost[1]);

  if (rightmost[0][1] > rightmost[1][1])
    std::swap(rightmost[0], rightmost[1]);

  std::vector<std::vector<int>> rect = {leftmost[0], rightmost[0], rightmost[1],
                                        leftmost[1]};
  return rect;
}

std::vector<std::vector<float>> DBPostProcessor::Mat2Vector(cv::Mat mat) {
  std::vector<std::vector<float>> img_vec;
  std::vector<float> tmp;

  for (int i = 0; i < mat.rows; ++i) {
    tmp.clear();
    for (int j = 0; j < mat.cols; ++j) {
      tmp.push_back(mat.at<float>(i, j));
    }
    img_vec.push_back(tmp);
  }
  return img_vec;
}

bool DBPostProcessor::XsortFp32(std::vector<float> a, std::vector<float> b) {
  if (a[0] != b[0])
    return a[0] < b[0];
  return false;
}

bool DBPostProcessor::XsortInt(std::vector<int> a, std::vector<int> b) {
  if (a[0] != b[0])
    return a[0] < b[0];
  return false;
}

std::vector<std::vector<float>>
DBPostProcessor::GetMiniBoxes(cv::RotatedRect box, float &ssid) {
  ssid = std::max(box.size.width, box.size.height);

  cv::Mat points;
  cv::boxPoints(box, points);

  auto array = Mat2Vector(points);
  std::sort(array.begin(), array.end(), XsortFp32);

  std::vector<float> idx1 = array[0], idx2 = array[1], idx3 = array[2],
                     idx4 = array[3];
  if (array[3][1] <= array[2][1]) {
    idx2 = array[3];
    idx3 = array[2];
  } else {
    idx2 = array[2];
    idx3 = array[3];
  }
  if (array[1][1] <= array[0][1]) {
    idx1 = array[1];
    idx4 = array[0];
  } else {
    idx1 = array[0];
    idx4 = array[1];
  }

  array[0] = idx1;
  array[1] = idx2;
  array[2] = idx3;
  array[3] = idx4;

  return array;
}

float DBPostProcessor::PolygonScoreAcc(std::vector<cv::Point> contour,
                                       cv::Mat pred) {
  int width = pred.cols;
  int height = pred.rows;
  std::vector<float> box_x;
  std::vector<float> box_y;
  for (int i = 0; i < contour.size(); ++i) {
    box_x.push_back(contour[i].x);
    box_y.push_back(contour[i].y);
  }

  int xmin =
      clamp(int(std::floor(*(std::min_element(box_x.begin(), box_x.end())))), 0,
            width - 1);
  int xmax =
      clamp(int(std::ceil(*(std::max_element(box_x.begin(), box_x.end())))), 0,
            width - 1);
  int ymin =
      clamp(int(std::floor(*(std::min_element(box_y.begin(), box_y.end())))), 0,
            height - 1);
  int ymax =
      clamp(int(std::ceil(*(std::max_element(box_y.begin(), box_y.end())))), 0,
            height - 1);

  cv::Mat mask;
  mask = cv::Mat::zeros(ymax - ymin + 1, xmax - xmin + 1, CV_8UC1);

  cv::Point *rook_point = new cv::Point[contour.size()];

  for (int i = 0; i < contour.size(); ++i) {
    rook_point[i] = cv::Point(int(box_x[i]) - xmin, int(box_y[i]) - ymin);
  }
  const cv::Point *ppt[1] = {rook_point};
  int npt[] = {int(contour.size())};

  cv::fillPoly(mask, ppt, npt, 1, cv::Scalar(1));

  cv::Mat croppedImg;
  pred(cv::Rect(xmin, ymin, xmax - xmin + 1, ymax - ymin + 1))
      .copyTo(croppedImg);
  float score = cv::mean(croppedImg, mask)[0];

  delete[] rook_point;
  return score;
}

float DBPostProcessor::BoxScoreFast(std::vector<std::vector<float>> box_array,
                                    cv::Mat pred) {
  auto array = box_array;
  int width = pred.cols;
  int height = pred.rows;

  float box_x[4] = {array[0][0], array[1][0], array[2][0], array[3][0]};
  float box_y[4] = {array[0][1], array[1][1], array[2][1], array[3][1]};

  int xmin = clamp(int(std::floor(*(std::min_element(box_x, box_x + 4)))), 0,
                   width - 1);
  int xmax = clamp(int(std::ceil(*(std::max_element(box_x, box_x + 4)))), 0,
                   width - 1);
  int ymin = clamp(int(std::floor(*(std::min_element(box_y, box_y + 4)))), 0,
                   height - 1);
  int ymax = clamp(int(std::ceil(*(std::max_element(box_y, box_y + 4)))), 0,
                   height - 1);

  cv::Mat mask;
  mask = cv::Mat::zeros(ymax - ymin + 1, xmax - xmin + 1, CV_8UC1);

  cv::Point root_point[4];
  root_point[0] = cv::Point(int(array[0][0]) - xmin, int(array[0][1]) - ymin);
  root_point[1] = cv::Point(int(array[1][0]) - xmin, int(array[1][1]) - ymin);
  root_point[2] = cv::Point(int(array[2][0]) - xmin, int(array[2][1]) - ymin);
  root_point[3] = cv::Point(int(array[3][0]) - xmin, int(array[3][1]) - ymin);
  const cv::Point *ppt[1] = {root_point};
  int npt[] = {4};
  cv::fillPoly(mask, ppt, npt, 1, cv::Scalar(1));

  cv::Mat croppedImg;
  pred(cv::Rect(xmin, ymin, xmax - xmin + 1, ymax - ymin + 1))
      .copyTo(croppedImg);

  auto score = cv::mean(croppedImg, mask)[0];
  return score;
}

std::vector<std::vector<std::vector<int>>> DBPostProcessor::BoxesFromBitmap(
    const cv::Mat pred, const cv::Mat bitmap, const float &box_thresh,
    const float &det_db_unclip_ratio, const std::string &det_db_score_mode) {
  const int min_size = 3;
  const int max_candidates = 1000;

  int width = bitmap.cols;
  int height = bitmap.rows;

  std::vector<std::vector<cv::Point>> contours;
  std::vector<cv::Vec4i> hierarchy;

  cv::findContours(bitmap, contours, hierarchy, cv::RETR_LIST,
                   cv::CHAIN_APPROX_SIMPLE);

  int num_contours =
      contours.size() >= max_candidates ? max_candidates : contours.size();

  std::vector<std::vector<std::vector<int>>> boxes;

  for (int _i = 0; _i < num_contours; _i++) {
    if (contours[_i].size() <= 2) {
      continue;
    }
    float ssid;
    cv::RotatedRect box = cv::minAreaRect(contours[_i]);
    auto array = GetMiniBoxes(box, ssid);

    auto box_for_unclip = array;
    // end get_mini_box

    if (ssid < min_size) {
      continue;
    }

    float score;
    if (det_db_score_mode == "slow")
      /* compute using polygon*/
      score = PolygonScoreAcc(contours[_i], pred);
    else
      score = BoxScoreFast(array, pred);

    if (score < box_thresh)
      continue;

    // start for unclip
    cv::RotatedRect points = UnClip(box_for_unclip, det_db_unclip_ratio);
    if (points.size.height < 1.001 && points.size.width < 1.001) {
      continue;
    }
    // end for unclip

    cv::RotatedRect clipbox = points;
    auto cliparray = GetMiniBoxes(clipbox, ssid);

    if (ssid < min_size + 2)
      continue;

    int dest_width = pred.cols;
    int dest_height = pred.rows;
    std::vector<std::vector<int>> intcliparray;

    for (int num_pt = 0; num_pt < 4; num_pt++) {
      std::vector<int> a{int(clampf(roundf(cliparray[num_pt][0] / float(width) *
                                           float(dest_width)),
                                    0, float(dest_width))),
                         int(clampf(roundf(cliparray[num_pt][1] /
                                           float(height) * float(dest_height)),
                                    0, float(dest_height)))};
      intcliparray.push_back(a);
    }
    boxes.push_back(intcliparray);

  } // end for
  return boxes;
}

std::vector<std::vector<std::vector<int>>> DBPostProcessor::FilterTagDetRes(
    std::vector<std::vector<std::vector<int>>> boxes, float ratio_h,
    float ratio_w, cv::Mat srcimg) {
  int oriimg_h = srcimg.rows;
  int oriimg_w = srcimg.cols;

  std::vector<std::vector<std::vector<int>>> root_points;
  for (int n = 0; n < boxes.size(); n++) {
    boxes[n] = OrderPointsClockwise(boxes[n]);
    for (int m = 0; m < boxes[0].size(); m++) {
      boxes[n][m][0] /= ratio_w;
      boxes[n][m][1] /= ratio_h;

      boxes[n][m][0] = int(_min(_max(boxes[n][m][0], 0), oriimg_w - 1));
      boxes[n][m][1] = int(_min(_max(boxes[n][m][1], 0), oriimg_h - 1));
    }
  }

  for (int n = 0; n < boxes.size(); n++) {
    int rect_width, rect_height;
    rect_width = int(sqrt(pow(boxes[n][0][0] - boxes[n][1][0], 2) +
                          pow(boxes[n][0][1] - boxes[n][1][1], 2)));
    rect_height = int(sqrt(pow(boxes[n][0][0] - boxes[n][3][0], 2) +
                           pow(boxes[n][0][1] - boxes[n][3][1], 2)));
    if (rect_width <= 4 || rect_height <= 4)
      continue;
    root_points.push_back(boxes[n]);
  }
  return root_points;
}

void TablePostProcessor::init(std::string label_path,
                              bool merge_no_span_structure) {
  this->label_list_ = Utility::ReadDict(label_path);
  if (merge_no_span_structure) {
    this->label_list_.push_back("<td></td>");
    std::vector<std::string>::iterator it;
    for (it = this->label_list_.begin(); it != this->label_list_.end();) {
      if (*it == "<td>") {
        it = this->label_list_.erase(it);
      } else {
        ++it;
      }
    }
  }
  // add_special_char
  this->label_list_.insert(this->label_list_.begin(), this->beg);
  this->label_list_.push_back(this->end);
}

void TablePostProcessor::Run(
    std::vector<float> &loc_preds, std::vector<float> &structure_probs,
    std::vector<float> &rec_scores, std::vector<int> &loc_preds_shape,
    std::vector<int> &structure_probs_shape,
    std::vector<std::vector<std::string>> &rec_html_tag_batch,
    std::vector<std::vector<std::vector<int>>> &rec_boxes_batch,
    std::vector<int> &width_list, std::vector<int> &height_list) {
  for (int batch_idx = 0; batch_idx < structure_probs_shape[0]; batch_idx++) {
    // image tags and boxs
    std::vector<std::string> rec_html_tags;
    std::vector<std::vector<int>> rec_boxes;

    float score = 0.f;
    int count = 0;
    float char_score = 0.f;
    int char_idx = 0;

    // step
    for (int step_idx = 0; step_idx < structure_probs_shape[1]; step_idx++) {
      std::string html_tag;
      std::vector<int> rec_box;
      // html tag
      int step_start_idx = (batch_idx * structure_probs_shape[1] + step_idx) *
                           structure_probs_shape[2];
      char_idx = int(Utility::argmax(
          &structure_probs[step_start_idx],
          &structure_probs[step_start_idx + structure_probs_shape[2]]));
      char_score = float(*std::max_element(
          &structure_probs[step_start_idx],
          &structure_probs[step_start_idx + structure_probs_shape[2]]));
      html_tag = this->label_list_[char_idx];

      if (step_idx > 0 && html_tag == this->end) {
        break;
      }
      if (html_tag == this->beg) {
        continue;
      }
      count += 1;
      score += char_score;
      rec_html_tags.push_back(html_tag);

      // box
      if (html_tag == "<td>" || html_tag == "<td" || html_tag == "<td></td>") {
        for (int point_idx = 0; point_idx < loc_preds_shape[2]; point_idx++) {
          step_start_idx = (batch_idx * structure_probs_shape[1] + step_idx) *
                               loc_preds_shape[2] +
                           point_idx;
          float point = loc_preds[step_start_idx];
          if (point_idx % 2 == 0) {
            point = int(point * width_list[batch_idx]);
          } else {
            point = int(point * height_list[batch_idx]);
          }
          rec_box.push_back(point);
        }
        rec_boxes.push_back(rec_box);
      }
    }
    score /= count;
<<<<<<< HEAD
    if (isnan(score) || rec_boxes.size() == 0) {
=======
    if (std::isnan(score) || rec_boxes.size() == 0) {
>>>>>>> 321b0a77
      score = -1;
    }
    rec_scores.push_back(score);
    rec_boxes_batch.push_back(rec_boxes);
    rec_html_tag_batch.push_back(rec_html_tags);
  }
}

<<<<<<< HEAD
=======
void PicodetPostProcessor::init(std::string label_path,
                                const double score_threshold,
                                const double nms_threshold,
                                const std::vector<int> &fpn_stride) {
  this->label_list_ = Utility::ReadDict(label_path);
  this->score_threshold_ = score_threshold;
  this->nms_threshold_ = nms_threshold;
  this->num_class_ = label_list_.size();
  this->fpn_stride_ = fpn_stride;
}

void PicodetPostProcessor::Run(std::vector<StructurePredictResult> &results,
                               std::vector<std::vector<float>> outs,
                               std::vector<int> ori_shape,
                               std::vector<int> resize_shape, int reg_max) {
  int in_h = resize_shape[0];
  int in_w = resize_shape[1];
  float scale_factor_h = resize_shape[0] / float(ori_shape[0]);
  float scale_factor_w = resize_shape[1] / float(ori_shape[1]);

  std::vector<std::vector<StructurePredictResult>> bbox_results;
  bbox_results.resize(this->num_class_);
  for (int i = 0; i < this->fpn_stride_.size(); ++i) {
    int feature_h = std::ceil((float)in_h / this->fpn_stride_[i]);
    int feature_w = std::ceil((float)in_w / this->fpn_stride_[i]);
    for (int idx = 0; idx < feature_h * feature_w; idx++) {
      // score and label
      float score = 0;
      int cur_label = 0;
      for (int label = 0; label < this->num_class_; label++) {
        if (outs[i][idx * this->num_class_ + label] > score) {
          score = outs[i][idx * this->num_class_ + label];
          cur_label = label;
        }
      }
      // bbox
      if (score > this->score_threshold_) {
        int row = idx / feature_w;
        int col = idx % feature_w;
        std::vector<float> bbox_pred(
            outs[i + this->fpn_stride_.size()].begin() + idx * 4 * reg_max,
            outs[i + this->fpn_stride_.size()].begin() +
                (idx + 1) * 4 * reg_max);
        bbox_results[cur_label].push_back(
            this->disPred2Bbox(bbox_pred, cur_label, score, col, row,
                               this->fpn_stride_[i], resize_shape, reg_max));
      }
    }
  }
  for (int i = 0; i < bbox_results.size(); i++) {
    bool flag = bbox_results[i].size() <= 0;
  }
  for (int i = 0; i < bbox_results.size(); i++) {
    bool flag = bbox_results[i].size() <= 0;
    if (bbox_results[i].size() <= 0) {
      continue;
    }
    this->nms(bbox_results[i], this->nms_threshold_);
    for (auto box : bbox_results[i]) {
      box.box[0] = box.box[0] / scale_factor_w;
      box.box[2] = box.box[2] / scale_factor_w;
      box.box[1] = box.box[1] / scale_factor_h;
      box.box[3] = box.box[3] / scale_factor_h;
      results.push_back(box);
    }
  }
}

StructurePredictResult
PicodetPostProcessor::disPred2Bbox(std::vector<float> bbox_pred, int label,
                                   float score, int x, int y, int stride,
                                   std::vector<int> im_shape, int reg_max) {
  float ct_x = (x + 0.5) * stride;
  float ct_y = (y + 0.5) * stride;
  std::vector<float> dis_pred;
  dis_pred.resize(4);
  for (int i = 0; i < 4; i++) {
    float dis = 0;
    std::vector<float> bbox_pred_i(bbox_pred.begin() + i * reg_max,
                                   bbox_pred.begin() + (i + 1) * reg_max);
    std::vector<float> dis_after_sm =
        Utility::activation_function_softmax(bbox_pred_i);
    for (int j = 0; j < reg_max; j++) {
      dis += j * dis_after_sm[j];
    }
    dis *= stride;
    dis_pred[i] = dis;
  }

  float xmin = (std::max)(ct_x - dis_pred[0], .0f);
  float ymin = (std::max)(ct_y - dis_pred[1], .0f);
  float xmax = (std::min)(ct_x + dis_pred[2], (float)im_shape[1]);
  float ymax = (std::min)(ct_y + dis_pred[3], (float)im_shape[0]);

  StructurePredictResult result_item;
  result_item.box = {xmin, ymin, xmax, ymax};
  result_item.type = this->label_list_[label];
  result_item.confidence = score;

  return result_item;
}

void PicodetPostProcessor::nms(std::vector<StructurePredictResult> &input_boxes,
                               float nms_threshold) {
  std::sort(input_boxes.begin(), input_boxes.end(),
            [](StructurePredictResult a, StructurePredictResult b) {
              return a.confidence > b.confidence;
            });
  std::vector<int> picked(input_boxes.size(), 1);

  for (int i = 0; i < input_boxes.size(); ++i) {
    if (picked[i] == 0) {
      continue;
    }
    for (int j = i + 1; j < input_boxes.size(); ++j) {
      if (picked[j] == 0) {
        continue;
      }
      float iou = Utility::iou(input_boxes[i].box, input_boxes[j].box);
      if (iou > nms_threshold) {
        picked[j] = 0;
      }
    }
  }
  std::vector<StructurePredictResult> input_boxes_nms;
  for (int i = 0; i < input_boxes.size(); ++i) {
    if (picked[i] == 1) {
      input_boxes_nms.push_back(input_boxes[i]);
    }
  }
  input_boxes = input_boxes_nms;
}

>>>>>>> 321b0a77
} // namespace PaddleOCR<|MERGE_RESOLUTION|>--- conflicted
+++ resolved
@@ -430,11 +430,7 @@
       }
     }
     score /= count;
-<<<<<<< HEAD
-    if (isnan(score) || rec_boxes.size() == 0) {
-=======
     if (std::isnan(score) || rec_boxes.size() == 0) {
->>>>>>> 321b0a77
       score = -1;
     }
     rec_scores.push_back(score);
@@ -443,8 +439,6 @@
   }
 }
 
-<<<<<<< HEAD
-=======
 void PicodetPostProcessor::init(std::string label_path,
                                 const double score_threshold,
                                 const double nms_threshold,
@@ -578,5 +572,4 @@
   input_boxes = input_boxes_nms;
 }
 
->>>>>>> 321b0a77
 } // namespace PaddleOCR