--- conflicted
+++ resolved
@@ -21,14 +21,10 @@
         from .det_resnet import ResNet
         from .det_resnet_vd import ResNet_vd
         from .det_resnet_vd_sast import ResNet_SAST
-<<<<<<< HEAD
-        from .table_master_resnet import TableResNetExtra
-        support_dict = [
-            "MobileNetV3", "ResNet", "ResNet_SAST", "TableResNetExtra"
-        ]
-=======
         support_dict = ["MobileNetV3", "ResNet", "ResNet_vd", "ResNet_SAST"]
->>>>>>> cec3464e
+        if model_type == "table":
+            from .table_master_resnet import TableResNetExtra
+            support_dict.append('TableResNetExtra')
     elif model_type == "rec" or model_type == "cls":
         from .rec_mobilenet_v3 import MobileNetV3
         from .rec_resnet_vd import ResNet
