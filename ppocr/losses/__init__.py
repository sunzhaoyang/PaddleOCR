# Copyright (c) 2020 PaddlePaddle Authors. All Rights Reserved.
#
# Licensed under the Apache License, Version 2.0 (the "License");
# you may not use this file except in compliance with the License.
# You may obtain a copy of the License at
#
#     http://www.apache.org/licenses/LICENSE-2.0
#
# Unless required by applicable law or agreed to in writing, software
# distributed under the License is distributed on an "AS IS" BASIS,
# WITHOUT WARRANTIES OR CONDITIONS OF ANY KIND, either express or implied.
# See the License for the specific language governing permissions and
# limitations under the License.

import copy
import paddle
import paddle.nn as nn

# det loss
from .det_db_loss import DBLoss
from .det_east_loss import EASTLoss
from .det_sast_loss import SASTLoss
from .det_pse_loss import PSELoss

# rec loss
from .rec_ctc_loss import CTCLoss
from .rec_att_loss import AttentionLoss
from .rec_srn_loss import SRNLoss
from .rec_nrtr_loss import NRTRLoss
from .rec_sar_loss import SARLoss
# cls loss
from .cls_loss import ClsLoss

# e2e loss
from .e2e_pg_loss import PGLoss

# basic loss function
from .basic_loss import DistanceLoss

# combined loss function
from .combined_loss import CombinedLoss

# table loss
from .table_att_loss import TableAttentionLoss


def build_loss(config):
    support_dict = [
<<<<<<< HEAD
        'DBLoss', 'PSELoss', 'EASTLoss', 'SASTLoss', 'CTCLoss', 'ClsLoss',
        'AttentionLoss', 'SRNLoss', 'PGLoss', 'CombinedLoss', 'NRTRLoss',
        'TableAttentionLoss'
=======
        'DBLoss', 'EASTLoss', 'SASTLoss', 'CTCLoss', 'ClsLoss', 'AttentionLoss',
        'SRNLoss', 'PGLoss', 'CombinedLoss', 'NRTRLoss', 'TableAttentionLoss', 'SARLoss'
>>>>>>> 29929ac6
    ]

    config = copy.deepcopy(config)
    module_name = config.pop('name')
    assert module_name in support_dict, Exception('loss only support {}'.format(
        support_dict))
    module_class = eval(module_name)(**config)
    return module_class<|MERGE_RESOLUTION|>--- conflicted
+++ resolved
@@ -46,14 +46,9 @@
 
 def build_loss(config):
     support_dict = [
-<<<<<<< HEAD
         'DBLoss', 'PSELoss', 'EASTLoss', 'SASTLoss', 'CTCLoss', 'ClsLoss',
         'AttentionLoss', 'SRNLoss', 'PGLoss', 'CombinedLoss', 'NRTRLoss',
-        'TableAttentionLoss'
-=======
-        'DBLoss', 'EASTLoss', 'SASTLoss', 'CTCLoss', 'ClsLoss', 'AttentionLoss',
-        'SRNLoss', 'PGLoss', 'CombinedLoss', 'NRTRLoss', 'TableAttentionLoss', 'SARLoss'
->>>>>>> 29929ac6
+        'TableAttentionLoss', 'SARLoss'
     ]
 
     config = copy.deepcopy(config)
