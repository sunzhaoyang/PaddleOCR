# Copyright (c) 2020 PaddlePaddle Authors. All Rights Reserved.
#
# Licensed under the Apache License, Version 2.0 (the "License");
# you may not use this file except in compliance with the License.
# You may obtain a copy of the License at
#
#     http://www.apache.org/licenses/LICENSE-2.0
#
# Unless required by applicable law or agreed to in writing, software
# distributed under the License is distributed on an "AS IS" BASIS,
# WITHOUT WARRANTIES OR CONDITIONS OF ANY KIND, either express or implied.
# See the License for the specific language governing permissions and
# limitations under the License.

import copy
import paddle
import paddle.nn as nn

# basic_loss
from .basic_loss import LossFromOutput

# det loss
from .det_db_loss import DBLoss
from .det_east_loss import EASTLoss
from .det_sast_loss import SASTLoss
from .det_pse_loss import PSELoss
from .det_fce_loss import FCELoss

# rec loss
from .rec_ctc_loss import CTCLoss
from .rec_att_loss import AttentionLoss
from .rec_srn_loss import SRNLoss
from .rec_ce_loss import CELoss
from .rec_sar_loss import SARLoss
from .rec_aster_loss import AsterLoss
from .rec_pren_loss import PRENLoss
from .rec_multi_loss import MultiLoss
from .rec_vl_loss import VLLoss
from .rec_spin_att_loss import SPINAttentionLoss

# cls loss
from .cls_loss import ClsLoss

# e2e loss
from .e2e_pg_loss import PGLoss
from .kie_sdmgr_loss import SDMGRLoss

# basic loss function
from .basic_loss import DistanceLoss

# combined loss function
from .combined_loss import CombinedLoss

# table loss
from .table_att_loss import TableAttentionLoss
from .table_master_loss import TableMasterLoss
# vqa token loss
from .vqa_token_layoutlm_loss import VQASerTokenLayoutLMLoss

# sr loss
from .stroke_focus_loss import StrokeFocusLoss


def build_loss(config):
    support_dict = [
        'DBLoss', 'PSELoss', 'EASTLoss', 'SASTLoss', 'FCELoss', 'CTCLoss',
        'ClsLoss', 'AttentionLoss', 'SRNLoss', 'PGLoss', 'CombinedLoss',
        'CELoss', 'TableAttentionLoss', 'SARLoss', 'AsterLoss', 'SDMGRLoss',
        'VQASerTokenLayoutLMLoss', 'LossFromOutput', 'PRENLoss', 'MultiLoss',
<<<<<<< HEAD
        'TableMasterLoss', 'SPINAttentionLoss', 'VLLoss'
=======
        'TableMasterLoss', 'SPINAttentionLoss', 'VLLoss','StrokeFocusLoss'
>>>>>>> 89f8b1d4
    ]
    config = copy.deepcopy(config)
    module_name = config.pop('name')
    assert module_name in support_dict, Exception('loss only support {}'.format(
        support_dict))
    module_class = eval(module_name)(**config)
    return module_class<|MERGE_RESOLUTION|>--- conflicted
+++ resolved
@@ -67,11 +67,7 @@
         'ClsLoss', 'AttentionLoss', 'SRNLoss', 'PGLoss', 'CombinedLoss',
         'CELoss', 'TableAttentionLoss', 'SARLoss', 'AsterLoss', 'SDMGRLoss',
         'VQASerTokenLayoutLMLoss', 'LossFromOutput', 'PRENLoss', 'MultiLoss',
-<<<<<<< HEAD
-        'TableMasterLoss', 'SPINAttentionLoss', 'VLLoss'
-=======
-        'TableMasterLoss', 'SPINAttentionLoss', 'VLLoss','StrokeFocusLoss'
->>>>>>> 89f8b1d4
+        'TableMasterLoss', 'SPINAttentionLoss', 'VLLoss', 'StrokeFocusLoss'
     ]
     config = copy.deepcopy(config)
     module_name = config.pop('name')
