--- conflicted
+++ resolved
@@ -26,13 +26,8 @@
 from .sast_postprocess import SASTPostProcess
 from .fce_postprocess import FCEPostProcess
 from .rec_postprocess import CTCLabelDecode, AttnLabelDecode, SRNLabelDecode, \
-<<<<<<< HEAD
-    DistillationCTCLabelDecode, TableLabelDecode, NRTRLabelDecode, SARLabelDecode, \
-    SEEDLabelDecode, PRENLabelDecode, VLLabelDecode
-=======
     DistillationCTCLabelDecode, NRTRLabelDecode, SARLabelDecode, \
-    SEEDLabelDecode, PRENLabelDecode, ViTSTRLabelDecode, ABINetLabelDecode
->>>>>>> f6250d61
+    SEEDLabelDecode, PRENLabelDecode, ViTSTRLabelDecode, ABINetLabelDecode, VLLabelDecode
 from .cls_postprocess import ClsPostProcess
 from .pg_postprocess import PGPostProcess
 from .vqa_token_ser_layoutlm_postprocess import VQASerTokenLayoutLMPostProcess
@@ -48,12 +43,8 @@
         'DistillationDBPostProcess', 'NRTRLabelDecode', 'SARLabelDecode',
         'SEEDLabelDecode', 'VQASerTokenLayoutLMPostProcess',
         'VQAReTokenLayoutLMPostProcess', 'PRENLabelDecode',
-<<<<<<< HEAD
-        'DistillationSARLabelDecode', 'VLLabelDecode'
-=======
         'DistillationSARLabelDecode', 'ViTSTRLabelDecode', 'ABINetLabelDecode',
-        'TableMasterLabelDecode'
->>>>>>> f6250d61
+        'TableMasterLabelDecode', 'VLLabelDecode'
     ]
 
     if config['name'] == 'PSEPostProcess':
