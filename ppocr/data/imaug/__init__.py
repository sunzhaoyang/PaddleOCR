--- conflicted
+++ resolved
@@ -25,14 +25,9 @@
 
 
 from .rec_img_aug import BaseDataAugmentation, RecAug, RecConAug, RecResizeImg, ClsResizeImg, \
-<<<<<<< HEAD
     SRNRecResizeImg, GrayRecResizeImg, SARRecResizeImg, PRENResizeImg, \
-    ABINetRecResizeImg, SVTRRecResizeImg, ABINetRecAug, VLRecResizeImg
+    ABINetRecResizeImg, SVTRRecResizeImg, ABINetRecAug, VLRecResizeImg, SPINRecResizeImg
 
-=======
-                         SRNRecResizeImg, GrayRecResizeImg, SARRecResizeImg, PRENResizeImg, \
-                         ABINetRecResizeImg, SVTRRecResizeImg, ABINetRecAug, SPINRecResizeImg
->>>>>>> 1696b36b
 from .ssl_img_aug import SSLRotateResize
 from .randaugment import RandAugment
 from .copy_paste import CopyPaste
