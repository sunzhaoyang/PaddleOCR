## 可选参数列表

以下列表可以通过`--help`查看

|         FLAG             |     支持脚本    |        用途        |      默认值       |         备注         |
| :----------------------: | :------------: | :---------------: | :--------------: | :-----------------: |
|          -c              |      ALL       |  指定配置文件  |  None  |  **配置模块说明请参考 参数介绍** |
|          -o              |      ALL       |  设置配置文件里的参数内容  |  None  |  使用-o配置相较于-c选择的配置文件具有更高的优先级。例如：`-o Global.use_gpu=false`  |  


## 配置文件参数介绍

<<<<<<< HEAD
以 `rec_chinese_lite_train_v1.1.yml ` 为例
=======
以 `rec_chinese_lite_train_v2.0.yml ` 为例
>>>>>>> c1225909
### Global

|         字段             |            用途                |      默认值       |            备注            |
| :----------------------: |  :---------------------:   | :--------------:  |   :--------------------:   |
|      use_gpu             |    设置代码是否在gpu运行           |       true        |                \                 |
|      epoch_num           |    最大训练epoch数             |       500        |                \                 |
|      log_smooth_window   |    log队列长度，每次打印输出队列里的中间值            |       20          |                \                 |
|      print_batch_step    |    设置打印log间隔         |       10          |                \                 |
|      save_model_dir      |    设置模型保存路径        |  output/{算法名称}  |                \                 |
|      save_epoch_step     |    设置模型保存间隔        |       3           |                \                 |
|      eval_batch_step     |    设置模型评估间隔        | 2000 或 [1000, 2000]        | 2000 表示每2000次迭代评估一次，[1000， 2000]表示从1000次迭代开始，每2000次评估一次   |
|      cal_metric_during_train     |    设置是否在训练过程中评估指标，此时评估的是模型在当前batch下的指标        |       true         |                \                 |
|      load_static_weights     |   设置预训练模型是否是静态图模式保存(目前仅检测算法需要)        |       true         |                \                 |
|      pretrained_model    |    设置加载预训练模型路径      |  ./pretrain_models/CRNN/best_accuracy  |  \          |
|      checkpoints         |    加载模型参数路径            |       None        |    用于中断后加载参数继续训练 |
|      use_visualdl  |    设置是否启用visualdl进行可视化log展示 |          False        |    [教程地址](https://www.paddlepaddle.org.cn/paddle/visualdl) |
|      infer_img            |    设置预测图像路径或文件夹路径     |       ./infer_img | \|
|      character_dict_path |    设置字典路径            |  ./ppocr/utils/ppocr_keys_v1.txt  |    \                 |
|      max_text_length     |    设置文本最大长度        |       25          |                \                 |
|      character_type      |    设置字符类型            |       ch          |    en/ch, en时将使用默认dict，ch时使用自定义dict|
|      use_space_char     |    设置是否识别空格             |        True      |          仅在 character_type=ch 时支持空格                 |
|      label_list          |    设置方向分类器支持的角度       |    ['0','180']    |     仅在方向分类器中生效 |
|      save_res_path          |    设置检测模型的结果保存地址       |    ./output/det_db/predicts_db.txt    |     仅在检测模型中生效 |

### Optimizer ([ppocr/optimizer](../../ppocr/optimizer))

|         字段             |            用途            |      默认值        |            备注             |
| :---------------------: |  :---------------------:   | :--------------:  |   :--------------------:   |
|      name        |         优化器类名          |  Adam  |  目前支持`Momentum`,`Adam`,`RMSProp`, 见[ppocr/optimizer/optimizer.py](../../ppocr/optimizer/optimizer.py)  |
|      beta1           |    设置一阶矩估计的指数衰减率  |       0.9         |               \             |
|      beta2           |    设置二阶矩估计的指数衰减率  |     0.999         |               \             |
|      clip_norm           |    所允许的二范数最大值  |              |               \             |
|      **lr**                |         设置学习率decay方式       |   -    |       \  |
|        name    |      学习率decay类名   |         Cosine       | 目前支持`Linear`,`Cosine`,`Step`,`Piecewise`, 见[ppocr/optimizer/learning_rate.py](../../ppocr/optimizer/learning_rate.py) |
|        learning_rate      |    基础学习率        |       0.001      |  \        |
|      **regularizer**      |  设置网络正则化方式        |       -      | \        |
|        name      |    正则化类名      |       L2     | 目前支持`L1`,`L2`, 见[ppocr/optimizer/regularizer.py](../../ppocr/optimizer/regularizer.py)        |
|        factor      |    学习率衰减系数       |       0.00004     |  \        |


### Architecture ([ppocr/modeling](../../ppocr/modeling))
在ppocr中，网络被划分为Transform,Backbone,Neck和Head四个阶段

|         字段             |            用途            |      默认值        |            备注             |
| :---------------------: |  :---------------------:   | :--------------:  |   :--------------------:   |
|      model_type        |         网络类型          |  rec  |  目前支持`rec`,`det`,`cls`  |
|      algorithm           |    模型名称  |       CRNN         |               支持列表见[algorithm_overview](./algorithm_overview.md)             |
|      **Transform**           |    设置变换方式  |       -       |               目前仅rec类型的算法支持, 具体见[ppocr/modeling/transform](../../ppocr/modeling/transform)              |
|        name    |      变换方式类名   |         TPS       | 目前支持`TPS` |
|        num_fiducial      |    TPS控制点数        |       20      |  上下边各十个       |
|        loc_lr      |    定位网络学习率        |       0.1      |  \      |
|        model_name      |    定位网络大小        |       small      |  目前支持`small`,`large`       |
|      **Backbone**      |  设置网络backbone类名        |       -      | 具体见[ppocr/modeling/backbones](../../ppocr/modeling/backbones)        |
|        name      |    backbone类名       |       ResNet     | 目前支持`MobileNetV3`,`ResNet`        |
|        layers      |    resnet层数       |       34     |  支持18,34,50,101,152,200       |
|        model_name      |    MobileNetV3 网络大小       |       small     |  支持`small`,`large`       |
|      **Neck**      |  设置网络neck        |       -      | 具体见[ppocr/modeling/necks](../../ppocr/modeling/necks)        |
|        name      |    neck类名       |       SequenceEncoder     | 目前支持`SequenceEncoder`,`DBFPN`        |
|        encoder_type      |    SequenceEncoder编码器类型       |       rnn     |  支持`reshape`,`fc`,`rnn`       |
|        hidden_size      |   rnn内部单元数       |       48     |  \      |
|        out_channels      |   DBFPN输出通道数       |       256     |  \      |
|      **Head**      |  设置网络Head        |       -      | 具体见[ppocr/modeling/heads](../../ppocr/modeling/heads)        |
|        name      |    head类名       |       CTCHead     | 目前支持`CTCHead`,`DBHead`,`ClsHead`        |
|        fc_decay      |    CTCHead正则化系数       |       0.0004     |  \      |
|        k      |   DBHead二值化系数       |       50     |  \      |
|        class_dim      |   ClsHead输出分类数       |       2     |  \      |


### Loss ([ppocr/losses](../../ppocr/losses))

|         字段             |            用途            |      默认值        |            备注             |
| :---------------------: |  :---------------------:   | :--------------:  |   :--------------------:   |
|      name        |         网络loss类名          |  CTCLoss  |  目前支持`CTCLoss`,`DBLoss`,`ClsLoss`  |
|      balance_loss        |        DBLossloss中是否对正负样本数量进行均衡(使用OHEM)         |  True  |  \  |
|      ohem_ratio        |        DBLossloss中的OHEM的负正样本比例         |  3  |  \  |
|      main_loss_type        |        DBLossloss中shrink_map所采用的的loss        |  DiceLoss  |  支持`DiceLoss`,`BCELoss`  |
|      alpha        |        DBLossloss中shrink_map_loss的系数       |  5  |  \  |
|      beta        |        DBLossloss中threshold_map_loss的系数       |  10  |  \  |

### PostProcess ([ppocr/postprocess](../../ppocr/postprocess))

|         字段             |            用途            |      默认值        |            备注             |
| :---------------------: |  :---------------------:   | :--------------:  |   :--------------------:   |
|      name        |         后处理类名          |  CTCLabelDecode  |  目前支持`CTCLoss`,`AttnLabelDecode`,`DBPostProcess`,`ClsPostProcess`  |
|      thresh        |        DBPostProcess中分割图进行二值化的阈值         |  0.3  |  \  |
|      box_thresh        |        DBPostProcess中对输出框进行过滤的阈值，低于此阈值的框不会输出         |  0.7  |  \  |
|      max_candidates        |        DBPostProcess中输出的最大文本框数量        |  1000  |   |
|      unclip_ratio        |        DBPostProcess中对文本框进行放大的比例       |  2.0  |  \  |

### Metric ([ppocr/metrics](../../ppocr/metrics))

|         字段             |            用途            |      默认值        |            备注             |
| :---------------------: |  :---------------------:   | :--------------:  |   :--------------------:   |
|      name        |         指标评估方法名称          |  CTCLabelDecode  |  目前支持`DetMetric`,`RecMetric`,`ClsMetric`  |
|      main_indicator        |        主要指标,用于选取最优模型         |  acc |  对于检测方法为hmean，识别和分类方法为acc  |

### Dataset  ([ppocr/data](../../ppocr/data))
|         字段             |            用途            |      默认值        |            备注             |
| :---------------------: |  :---------------------:   | :--------------:  |   :--------------------:   |
|      **dataset**        |         每次迭代返回一个样本          |  -  |  -  |
|      name        |        dataset类名         |  SimpleDataSet |  目前支持`SimpleDataSet`和`LMDBDateSet`  |
|      data_dir        |        数据集图片存放路径         |  ./train_data |  \  |
|      label_file_list        |        数据标签路径         |  ["./train_data/train_list.txt"] | dataset为LMDBDateSet时不需要此参数   |
|      ratio_list        |        数据集的比例         |  [1.0] | 若label_file_list中有两个train_list，且ratio_list为[0.4,0.6]，则从train_list1中采样40%，从train_list2中采样60%组合整个dataset   |
|      transforms        |        对图片和标签进行变换的方法列表         |  [DecodeImage,CTCLabelEncode,RecResizeImg,KeepKeys] |   见[ppocr/data/imaug](../../ppocr/data/imaug)  |
|      **loader**        |        dataloader相关         |  - |   |
|      shuffle        |        每个epoch是否将数据集顺序打乱         |  True | \  |
|      batch_size_per_card        |        训练时单卡batch size         |  256 | \  |
|      drop_last        |        是否丢弃因数据集样本数不能被 batch_size 整除而产生的最后一个不完整的mini-batch        |  True | \  |
|      num_workers        |        用于加载数据的子进程个数，若为0即为不开启子进程，在主进程中进行数据加载        |  8 | \  |<|MERGE_RESOLUTION|>--- conflicted
+++ resolved
@@ -10,11 +10,7 @@
 
 ## 配置文件参数介绍
 
-<<<<<<< HEAD
-以 `rec_chinese_lite_train_v1.1.yml ` 为例
-=======
 以 `rec_chinese_lite_train_v2.0.yml ` 为例
->>>>>>> c1225909
 ### Global
 
 |         字段             |            用途                |      默认值       |            备注            |
