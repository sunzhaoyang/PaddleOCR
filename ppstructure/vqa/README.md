--- conflicted
+++ resolved
@@ -1,29 +1,3 @@
-<<<<<<< HEAD
-# 文档视觉问答（DocVQA）
-
-- [1. 简介](#1)
-- [2. 性能](#2)
-- [3. 效果演示](#3)
-    - [3.1 SER](#31)
-    - [3.2 RE](#32)
-- [4. 安装](#4)
-    - [4.1 安装依赖](#41)
-    - [4.2 安装PaddleOCR](#42)
-- [5. 使用](#5)
-    - [5.1 数据和预训练模型准备](#51)
-    - [5.2 SER](#52)
-    - [5.3 RE](#53)
-- [6. 参考链接](#6)
-
-
-
-<a name="1"></a>
-## 1. 简介
-
-VQA指视觉问答，主要针对图像内容进行提问和回答，DocVQA是VQA任务中的一种，DocVQA主要针对文本图像的文字内容提出问题。
-
-PP-Structure 里的DocVQA算法基于PaddleNLP自然语言处理算法库进行开发。
-=======
 English | [简体中文](README_ch.md)
 
 - [Document Visual Question Answering (Doc-VQA)](#Document-Visual-Question-Answering)
@@ -48,7 +22,6 @@
 VQA refers to visual question answering, which mainly asks and answers image content. DOC-VQA is one of the VQA tasks. DOC-VQA mainly asks questions about the text content of text images.
 
 The DOC-VQA algorithm in PP-Structure is developed based on the PaddleNLP natural language processing algorithm library.
->>>>>>> 39b831b9
 
 The main features are as follows:
 
@@ -62,12 +35,7 @@
 This project is an open source implementation of [LayoutXLM: Multimodal Pre-training for Multilingual Visually-rich Document Understanding](https://arxiv.org/pdf/2104.08836.pdf) on Paddle 2.2,
 Included fine-tuning code on [XFUND dataset](https://github.com/doc-analysis/XFUND).
 
-<<<<<<< HEAD
-<a name="2"></a>
-## 2. 性能
-=======
 ## 2. Performance
->>>>>>> 39b831b9
 
 We evaluate the algorithm on the Chinese dataset of [XFUND](https://github.com/doc-analysis/XFUND), and the performance is as follows
 
@@ -79,12 +47,7 @@
 | LayoutLMv2 | RE | 0.6777 | [link](https://paddleocr.bj.bcebos.com/pplayout/re_LayoutLMv2_xfun_zh.tar) |
 | LayoutLM | SER | 0.7731 | [link](https://paddleocr.bj.bcebos.com/pplayout/ser_LayoutLM_xfun_zh.tar) |
 
-<<<<<<< HEAD
-<a name="3"></a>
-## 3. 效果演示
-=======
 ## 3. Effect demo
->>>>>>> 39b831b9
 
 **Note:** The test images are from the XFUND dataset.
 
@@ -111,17 +74,9 @@
 
 The red box in the figure represents the question, the blue box represents the answer, and the question and the answer are connected by a green line. The corresponding categories and OCR recognition results are also marked on the upper left of the OCR detection frame.
 
-<<<<<<< HEAD
-<a name="4"></a>
-## 4. 安装
-
-<a name="41"></a>
-### 4.1 安装依赖
-=======
 ## 4. Install
 
 ### 4.1 Install dependencies
->>>>>>> 39b831b9
 
 - **(1) Install PaddlePaddle**
 
@@ -137,12 +92,7 @@
 ````
 For more requirements, please refer to the instructions in [Installation Documentation](https://www.paddlepaddle.org.cn/install/quick).
 
-<<<<<<< HEAD
-<a name="42"></a>
-### 4.2 安装PaddleOCR
-=======
 ### 4.2 Install PaddleOCR
->>>>>>> 39b831b9
 
 - **(1) pip install PaddleOCR whl package quickly (prediction only)**
 
@@ -167,17 +117,9 @@
 python3 -m pip install -r ppstructure/vqa/requirements.txt
 ````
 
-<<<<<<< HEAD
-<a name="5"></a>
-## 5. 使用
-
-<a name="51"></a>
-### 5.1 数据和预训练模型准备
-=======
 ## 5. Usage
 
 ### 5.1 Data and Model Preparation
->>>>>>> 39b831b9
 
 If you want to experience the prediction process directly, you can download the pre-training model provided by us, skip the training process, and just predict directly.
 
@@ -310,12 +252,7 @@
 
 Finally, the prediction result visualization image and the prediction result text file will be saved in the directory configured by the `config.Global.save_res_path` field. The prediction result text file is named `infer_results.txt`.
 
-<<<<<<< HEAD
-<a name="6"></a>
-## 6. 参考链接
-=======
 ## 6. Reference Links
->>>>>>> 39b831b9
 
 - LayoutXLM: Multimodal Pre-training for Multilingual Visually-rich Document Understanding, https://arxiv.org/pdf/2104.08836.pdf
 - microsoft/unilm/layoutxlm, https://github.com/microsoft/unilm/tree/master/layoutxlm
